--- conflicted
+++ resolved
@@ -27,20 +27,12 @@
 	"otel-arrow-adapter/pkg/otel/constants"
 
 	"go.opentelemetry.io/collector/pdata/ptrace"
-	coltracepb "go.opentelemetry.io/collector/pdata/ptrace"
 )
 
 // OtlpTraceToArrowRecords converts an OTLP trace to one or more Arrow records.
-<<<<<<< HEAD
-func OtlpTraceToArrowRecords(rr *air.RecordRepository, request coltracepb.Traces, cfg *config.Config) ([]arrow.Record, error) {
-	if cfg.TraceEncoding.Hierarchical {
-		AddHierarchicalTraces(rr, request, cfg)
-	} else {
-=======
-func OtlpTraceToArrowRecords(rr *air.RecordRepository, request *coltracepb.ExportTraceServiceRequest, cfg *config.Config) ([]arrow.Record, error) {
+func OtlpTraceToArrowRecords(rr *air.RecordRepository, request ptrace.Traces, cfg *config.Config) ([]arrow.Record, error) {
 	switch cfg.TraceEncoding {
 	case config.Flat:
->>>>>>> 9847d4f1
 		AddFlattenTraces(rr, request, cfg)
 	case config.Hierarchical:
 		AddHierarchicalTraces(rr, request, cfg)
@@ -58,7 +50,7 @@
 	return records, nil
 }
 
-func AddFlattenTraces(rr *air.RecordRepository, request coltracepb.Traces, cfg *config.Config) {
+func AddFlattenTraces(rr *air.RecordRepository, request ptrace.Traces, cfg *config.Config) {
 	for i := 0; i < request.ResourceSpans().Len(); i++ {
 		resourceSpans := request.ResourceSpans().At(i)
 
@@ -132,7 +124,7 @@
 	}
 }
 
-func AddHierarchicalTraces(rr *air.RecordRepository, request coltracepb.Traces, cfg *config.Config) {
+func AddHierarchicalTraces(rr *air.RecordRepository, request ptrace.Traces, cfg *config.Config) {
 	record := air.NewRecord()
 	resSpansValues := make([]rfield.Value, 0, request.ResourceSpans().Len())
 
@@ -235,10 +227,7 @@
 	rr.AddRecord(record)
 }
 
-<<<<<<< HEAD
-func AddEvents(record *air.Record, events ptrace.SpanEventSlice, cfg *config.Config) {
-=======
-func AddHybridTraces(rr *air.RecordRepository, request *coltracepb.ExportTraceServiceRequest, cfg *config.Config) {
+func AddHybridTraces(rr *air.RecordRepository, request *ptrace.ExportTraceServiceRequest, cfg *config.Config) {
 	similarResSpans := make(map[string][]rfield.Value)
 
 	for _, resourceSpans := range request.ResourceSpans {
@@ -355,8 +344,7 @@
 	}
 }
 
-func AddEvents(record *air.Record, events []*v1.Span_Event, cfg *config.Config) {
->>>>>>> 9847d4f1
+func AddEvents(record *air.Record, events ptrace.SpanEventSlice, cfg *config.Config) {
 	eventsField := EventsField(events, cfg)
 	if eventsField != nil {
 		record.AddField(eventsField)
