--- conflicted
+++ resolved
@@ -26,10 +26,6 @@
   permit_without_stream: true
 balancer_name: "round_robin"
 arrow:
+  disabled: false
   num_streams: 2
-<<<<<<< HEAD
-  enabled: true
-  enable_mixed_signals: true
-=======
-  disabled: false
->>>>>>> 6d364627
+  enable_mixed_signals: true