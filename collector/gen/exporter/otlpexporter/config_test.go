// Copyright The OpenTelemetry Authors
//
// Licensed under the Apache License, Version 2.0 (the "License");
// you may not use this file except in compliance with the License.
// You may obtain a copy of the License at
//
//       http://www.apache.org/licenses/LICENSE-2.0
//
// Unless required by applicable law or agreed to in writing, software
// distributed under the License is distributed on an "AS IS" BASIS,
// WITHOUT WARRANTIES OR CONDITIONS OF ANY KIND, either express or implied.
// See the License for the specific language governing permissions and
// limitations under the License.

package otlpexporter

import (
	"math"
	"path/filepath"
	"testing"
	"time"

	"github.com/stretchr/testify/assert"
	"github.com/stretchr/testify/require"

	"go.opentelemetry.io/collector/component"
	"go.opentelemetry.io/collector/config/configauth"
	"go.opentelemetry.io/collector/config/configgrpc"
	"go.opentelemetry.io/collector/config/configopaque"
	"go.opentelemetry.io/collector/config/configtls"
	"go.opentelemetry.io/collector/confmap"
	"go.opentelemetry.io/collector/confmap/confmaptest"
	"go.opentelemetry.io/collector/exporter/exporterhelper"
)

func TestUnmarshalDefaultConfig(t *testing.T) {
	factory := NewFactory()
	cfg := factory.CreateDefaultConfig()
	assert.NoError(t, component.UnmarshalConfig(confmap.New(), cfg))
	assert.Equal(t, factory.CreateDefaultConfig(), cfg)
}

func TestUnmarshalConfig(t *testing.T) {
	cm, err := confmaptest.LoadConf(filepath.Join("testdata", "config.yaml"))
	require.NoError(t, err)
	factory := NewFactory()
	cfg := factory.CreateDefaultConfig()
	assert.NoError(t, component.UnmarshalConfig(cm, cfg))
	assert.Equal(t,
		&Config{
			TimeoutSettings: exporterhelper.TimeoutSettings{
				Timeout: 10 * time.Second,
			},
			RetrySettings: exporterhelper.RetrySettings{
				Enabled:             true,
				InitialInterval:     10 * time.Second,
				RandomizationFactor: 0.7,
				Multiplier:          1.3,
				MaxInterval:         1 * time.Minute,
				MaxElapsedTime:      10 * time.Minute,
			},
			QueueSettings: exporterhelper.QueueSettings{
				Enabled:      true,
				NumConsumers: 2,
				QueueSize:    10,
			},
			GRPCClientSettings: configgrpc.GRPCClientSettings{
				Headers: map[string]configopaque.String{
					"can you have a . here?": "F0000000-0000-0000-0000-000000000000",
					"header1":                "234",
					"another":                "somevalue",
				},
				Endpoint:    "1.2.3.4:1234",
				Compression: "gzip",
				TLSSetting: configtls.TLSClientSetting{
					TLSSetting: configtls.TLSSetting{
						CAFile: "/var/lib/mycert.pem",
					},
					Insecure: false,
				},
				Keepalive: &configgrpc.KeepaliveClientConfig{
					Time:                20 * time.Second,
					PermitWithoutStream: true,
					Timeout:             30 * time.Second,
				},
				WriteBufferSize: 512 * 1024,
				BalancerName:    "round_robin",
				Auth:            &configauth.Authentication{AuthenticatorID: component.NewID("nop")},
			},
			Arrow: ArrowSettings{
<<<<<<< HEAD
				Enabled:            true,
				NumStreams:         2,
				EnableMixedSignals: true,
=======
				NumStreams: 2,
>>>>>>> 6d364627
			},
		}, cfg)
}

func TestArrowSettingsValidate(t *testing.T) {
	settings := func(enabled bool, numStreams int) *ArrowSettings {
		return &ArrowSettings{Disabled: !enabled, NumStreams: numStreams}
	}
	require.NoError(t, settings(true, 1).Validate())
	require.NoError(t, settings(false, 1).Validate())
	require.NoError(t, settings(true, 2).Validate())
	require.NoError(t, settings(true, math.MaxInt).Validate())

	require.Error(t, settings(true, 0).Validate())
	require.Contains(t, settings(true, 0).Validate().Error(), "stream count must be")
	require.Error(t, settings(false, -1).Validate())
	require.Error(t, settings(true, math.MinInt).Validate())
}

func TestDefaultSettingsValid(t *testing.T) {
	cfg := createDefaultConfig()
	require.NoError(t, cfg.(*Config).Validate())

}<|MERGE_RESOLUTION|>--- conflicted
+++ resolved
@@ -88,13 +88,8 @@
 				Auth:            &configauth.Authentication{AuthenticatorID: component.NewID("nop")},
 			},
 			Arrow: ArrowSettings{
-<<<<<<< HEAD
-				Enabled:            true,
 				NumStreams:         2,
 				EnableMixedSignals: true,
-=======
-				NumStreams: 2,
->>>>>>> 6d364627
 			},
 		}, cfg)
 }
