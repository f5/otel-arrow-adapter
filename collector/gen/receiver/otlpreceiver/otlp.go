// Copyright The OpenTelemetry Authors
//
// Licensed under the Apache License, Version 2.0 (the "License");
// you may not use this file except in compliance with the License.
// You may obtain a copy of the License at
//
//       http://www.apache.org/licenses/LICENSE-2.0
//
// Unless required by applicable law or agreed to in writing, software
// distributed under the License is distributed on an "AS IS" BASIS,
// WITHOUT WARRANTIES OR CONDITIONS OF ANY KIND, either express or implied.
// See the License for the specific language governing permissions and
// limitations under the License.

package otlpreceiver // import "github.com/f5/otel-arrow-adapter/collector/gen/receiver/otlpreceiver"

import (
	"context"
	"errors"
	"fmt"
	"net"
	"net/http"
	"sync"

	arrowpb "github.com/f5/otel-arrow-adapter/api/experimental/arrow/v1"
	arrowRecord "github.com/f5/otel-arrow-adapter/pkg/otel/arrow_record"
	"go.uber.org/zap"
	"google.golang.org/grpc"

	"github.com/f5/otel-arrow-adapter/collector/gen/internal/netstats"
	"github.com/f5/otel-arrow-adapter/collector/gen/receiver/otlpreceiver/internal/arrow"
	"github.com/f5/otel-arrow-adapter/collector/gen/receiver/otlpreceiver/internal/logs"
	"github.com/f5/otel-arrow-adapter/collector/gen/receiver/otlpreceiver/internal/metrics"
	"github.com/f5/otel-arrow-adapter/collector/gen/receiver/otlpreceiver/internal/trace"
	"go.opentelemetry.io/collector/component"
	"go.opentelemetry.io/collector/config/configgrpc"
	"go.opentelemetry.io/collector/config/confighttp"
	"go.opentelemetry.io/collector/consumer"
	"go.opentelemetry.io/collector/extension/auth"
	"go.opentelemetry.io/collector/obsreport"
	"go.opentelemetry.io/collector/pdata/plog/plogotlp"
	"go.opentelemetry.io/collector/pdata/pmetric/pmetricotlp"
	"go.opentelemetry.io/collector/pdata/ptrace/ptraceotlp"
	"go.opentelemetry.io/collector/receiver"
)

// otlpReceiver is the type that exposes Trace and Metrics reception.
type otlpReceiver struct {
	cfg        *Config
	serverGRPC *grpc.Server
	httpMux    *http.ServeMux
	serverHTTP *http.Server

	tracesReceiver  *trace.Receiver
	metricsReceiver *metrics.Receiver
	logsReceiver    *logs.Receiver
	arrowReceiver   *arrow.Receiver
	shutdownWG      sync.WaitGroup

	obsrepGRPC *obsreport.Receiver
	obsrepHTTP *obsreport.Receiver
	netStats   *netstats.NetworkReporter

	settings receiver.CreateSettings
}

// newOtlpReceiver just creates the OpenTelemetry receiver services. It is the caller's
// responsibility to invoke the respective Start*Reception methods as well
// as the various Stop*Reception methods to end it.
func newOtlpReceiver(cfg *Config, set receiver.CreateSettings) (*otlpReceiver, error) {
	netStats, err := netstats.NewReceiverNetworkReporter(set)
	if err != nil {
		return nil, err
	}
	r := &otlpReceiver{
		cfg:      cfg,
		settings: set,
		netStats: netStats,
	}
	if cfg.HTTP != nil {
		r.httpMux = http.NewServeMux()
	}

	r.obsrepGRPC, err = obsreport.NewReceiver(obsreport.ReceiverSettings{
		ReceiverID:             set.ID,
		Transport:              "grpc",
		ReceiverCreateSettings: set,
	})
	if err != nil {
		return nil, err
	}
	r.obsrepHTTP, err = obsreport.NewReceiver(obsreport.ReceiverSettings{
		ReceiverID:             set.ID,
		Transport:              "http",
		ReceiverCreateSettings: set,
	})
	if err != nil {
		return nil, err
	}

	return r, nil
}

func (r *otlpReceiver) startGRPCServer(cfg *configgrpc.GRPCServerSettings, host component.Host) error {
	r.settings.Logger.Info("Starting GRPC server", zap.String("endpoint", cfg.NetAddr.Endpoint))

	gln, err := cfg.ToListener()
	if err != nil {
		return err
	}
	r.shutdownWG.Add(1)
	go func() {
		defer r.shutdownWG.Done()

		if errGrpc := r.serverGRPC.Serve(gln); errGrpc != nil && !errors.Is(errGrpc, grpc.ErrServerStopped) {
			host.ReportFatalError(errGrpc)
		}
	}()
	return nil
}

func (r *otlpReceiver) startHTTPServer(cfg *confighttp.HTTPServerSettings, host component.Host) error {
	r.settings.Logger.Info("Starting HTTP server", zap.String("endpoint", cfg.Endpoint))
	var hln net.Listener
	hln, err := cfg.ToListener()
	if err != nil {
		return err
	}
	r.shutdownWG.Add(1)
	go func() {
		defer r.shutdownWG.Done()

		if errHTTP := r.serverHTTP.Serve(hln); errHTTP != nil && !errors.Is(errHTTP, http.ErrServerClosed) {
			host.ReportFatalError(errHTTP)
		}
	}()
	return nil
}

func (r *otlpReceiver) startProtocolServers(host component.Host) error {
	var err error
	if r.cfg.GRPC != nil {
		var serverOpts []grpc.ServerOption

		if r.netStats != nil {
			serverOpts = append(serverOpts, grpc.StatsHandler(r.netStats))
		}
		r.serverGRPC, err = r.cfg.GRPC.ToServer(host, r.settings.TelemetrySettings, serverOpts...)
		if err != nil {
			return err
		}

<<<<<<< HEAD
		if r.cfg.Arrow != nil && r.cfg.Arrow.Enabled {
=======
		if r.tracesReceiver != nil {
			ptraceotlp.RegisterGRPCServer(r.serverGRPC, r.tracesReceiver)
		}

		if r.metricsReceiver != nil {
			pmetricotlp.RegisterGRPCServer(r.serverGRPC, r.metricsReceiver)
		}

		if r.logsReceiver != nil {
			plogotlp.RegisterGRPCServer(r.serverGRPC, r.logsReceiver)
		}

		if r.cfg.Arrow != nil && !r.cfg.Arrow.Disabled {
>>>>>>> 6d364627
			var authServer auth.Server
			if r.cfg.GRPC.Auth != nil {
				authServer, err = r.cfg.GRPC.Auth.GetServerAuthenticator(host.GetExtensions())
				if err != nil {
					return err
				}
			}

			r.arrowReceiver = arrow.New(arrow.Consumers(r), r.settings, r.obsrepGRPC, r.cfg.GRPC, authServer, func() arrowRecord.ConsumerAPI {
				return arrowRecord.NewConsumer()
			})

			if !r.cfg.Arrow.DisableMixedSignals {
				arrowpb.RegisterArrowStreamServiceServer(r.serverGRPC, r.arrowReceiver)
			}
		}

		if r.tracesReceiver != nil {
			ptraceotlp.RegisterGRPCServer(r.serverGRPC, r.tracesReceiver)

			if r.cfg.Arrow != nil && !r.cfg.Arrow.DisableSeparateSignals {
				arrowpb.RegisterArrowTracesServiceServer(r.serverGRPC, r.arrowReceiver)
			}
		}

		if r.metricsReceiver != nil {
			pmetricotlp.RegisterGRPCServer(r.serverGRPC, r.metricsReceiver)

			if r.cfg.Arrow != nil && !r.cfg.Arrow.DisableSeparateSignals {
				arrowpb.RegisterArrowMetricsServiceServer(r.serverGRPC, r.arrowReceiver)
			}
		}

		if r.logsReceiver != nil {
			plogotlp.RegisterGRPCServer(r.serverGRPC, r.logsReceiver)

			if r.cfg.Arrow != nil && !r.cfg.Arrow.DisableSeparateSignals {
				arrowpb.RegisterArrowLogsServiceServer(r.serverGRPC, r.arrowReceiver)
			}
		}

		err = r.startGRPCServer(r.cfg.GRPC, host)
		if err != nil {
			return err
		}
	}
	if r.cfg.HTTP != nil {
		r.serverHTTP, err = r.cfg.HTTP.ToServer(
			host,
			r.settings.TelemetrySettings,
			r.httpMux,
			confighttp.WithErrorHandler(errorHandler),
		)
		if err != nil {
			return err
		}

		err = r.startHTTPServer(r.cfg.HTTP, host)
		if err != nil {
			return err
		}
	}

	return err
}

// Start runs the trace receiver on the gRPC server. Currently
// it also enables the metrics receiver too.
func (r *otlpReceiver) Start(_ context.Context, host component.Host) error {
	return r.startProtocolServers(host)
}

// Shutdown is a method to turn off receiving.
func (r *otlpReceiver) Shutdown(ctx context.Context) error {
	var err error

	if r.serverHTTP != nil {
		err = r.serverHTTP.Shutdown(ctx)
	}

	if r.serverGRPC != nil {
		r.serverGRPC.GracefulStop()
	}

	r.shutdownWG.Wait()
	return err
}

func (r *otlpReceiver) registerTraceConsumer(tc consumer.Traces) error {
	if tc == nil {
		return component.ErrNilNextConsumer
	}
	r.tracesReceiver = trace.New(tc, r.obsrepGRPC)
	httpTracesReceiver := trace.New(tc, r.obsrepHTTP)
	if r.httpMux != nil {
		r.httpMux.HandleFunc("/v1/traces", func(resp http.ResponseWriter, req *http.Request) {
			if req.Method != http.MethodPost {
				handleUnmatchedMethod(resp)
				return
			}
			switch req.Header.Get("Content-Type") {
			case pbContentType:
				handleTraces(resp, req, httpTracesReceiver, pbEncoder)
			case jsonContentType:
				handleTraces(resp, req, httpTracesReceiver, jsEncoder)
			default:
				handleUnmatchedContentType(resp)
			}
		})
	}
	return nil
}

func (r *otlpReceiver) registerMetricsConsumer(mc consumer.Metrics) error {
	if mc == nil {
		return component.ErrNilNextConsumer
	}
	r.metricsReceiver = metrics.New(mc, r.obsrepGRPC)
	httpMetricsReceiver := metrics.New(mc, r.obsrepHTTP)
	if r.httpMux != nil {
		r.httpMux.HandleFunc("/v1/metrics", func(resp http.ResponseWriter, req *http.Request) {
			if req.Method != http.MethodPost {
				handleUnmatchedMethod(resp)
				return
			}
			switch req.Header.Get("Content-Type") {
			case pbContentType:
				handleMetrics(resp, req, httpMetricsReceiver, pbEncoder)
			case jsonContentType:
				handleMetrics(resp, req, httpMetricsReceiver, jsEncoder)
			default:
				handleUnmatchedContentType(resp)
			}
		})
	}
	return nil
}

func (r *otlpReceiver) registerLogsConsumer(lc consumer.Logs) error {
	if lc == nil {
		return component.ErrNilNextConsumer
	}
	r.logsReceiver = logs.New(lc, r.obsrepGRPC)
	httpLogsReceiver := logs.New(lc, r.obsrepHTTP)
	if r.httpMux != nil {
		r.httpMux.HandleFunc("/v1/logs", func(resp http.ResponseWriter, req *http.Request) {
			if req.Method != http.MethodPost {
				handleUnmatchedMethod(resp)
				return
			}
			switch req.Header.Get("Content-Type") {
			case pbContentType:
				handleLogs(resp, req, httpLogsReceiver, pbEncoder)
			case jsonContentType:
				handleLogs(resp, req, httpLogsReceiver, jsEncoder)
			default:
				handleUnmatchedContentType(resp)
			}
		})
	}
	return nil
}

func handleUnmatchedMethod(resp http.ResponseWriter) {
	status := http.StatusMethodNotAllowed
	writeResponse(resp, "text/plain", status, []byte(fmt.Sprintf("%v method not allowed, supported: [POST]", status)))
}

func handleUnmatchedContentType(resp http.ResponseWriter) {
	status := http.StatusUnsupportedMediaType
	writeResponse(resp, "text/plain", status, []byte(fmt.Sprintf("%v unsupported media type, supported: [%s, %s]", status, jsonContentType, pbContentType)))
}

var _ arrow.Consumers = &otlpReceiver{}

func (r *otlpReceiver) Traces() consumer.Traces {
	if r.tracesReceiver == nil {
		return nil
	}
	return r.tracesReceiver.Consumer()
}

func (r *otlpReceiver) Metrics() consumer.Metrics {
	if r.metricsReceiver == nil {
		return nil
	}
	return r.metricsReceiver.Consumer()
}

func (r *otlpReceiver) Logs() consumer.Logs {
	if r.logsReceiver == nil {
		return nil
	}
	return r.logsReceiver.Consumer()
}<|MERGE_RESOLUTION|>--- conflicted
+++ resolved
@@ -150,23 +150,7 @@
 			return err
 		}
 
-<<<<<<< HEAD
-		if r.cfg.Arrow != nil && r.cfg.Arrow.Enabled {
-=======
-		if r.tracesReceiver != nil {
-			ptraceotlp.RegisterGRPCServer(r.serverGRPC, r.tracesReceiver)
-		}
-
-		if r.metricsReceiver != nil {
-			pmetricotlp.RegisterGRPCServer(r.serverGRPC, r.metricsReceiver)
-		}
-
-		if r.logsReceiver != nil {
-			plogotlp.RegisterGRPCServer(r.serverGRPC, r.logsReceiver)
-		}
-
 		if r.cfg.Arrow != nil && !r.cfg.Arrow.Disabled {
->>>>>>> 6d364627
 			var authServer auth.Server
 			if r.cfg.GRPC.Auth != nil {
 				authServer, err = r.cfg.GRPC.Auth.GetServerAuthenticator(host.GetExtensions())
