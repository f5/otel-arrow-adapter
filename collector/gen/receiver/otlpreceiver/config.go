--- conflicted
+++ resolved
@@ -38,17 +38,13 @@
 
 // ArrowSettings support disabling the Arrow receiver.
 type ArrowSettings struct {
-<<<<<<< HEAD
-	Enabled bool `mapstructure:"enabled"`
+	Disabled bool `mapstructure:"disabled"`
 
 	// DisableSeparateSignals when true prevents per-signal gRPC being served.
 	DisableSeparateSignals bool `mapstructure:"disable_separate_signals"`
 
 	// DisableMixedSignals when true prevents mixed-signal gRPC being served.
 	DisableMixedSignals bool `mapstructure:"disable_mixed_signals"`
-=======
-	Disabled bool `mapstructure:"disabled"`
->>>>>>> 6d364627
 }
 
 // Config defines configuration for OTLP receiver.
